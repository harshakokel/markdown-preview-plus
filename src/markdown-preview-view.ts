import { Token } from 'markdown-it'
import path = require('path')
import {
  CommandEvent,
  Emitter,
  Disposable,
  CompositeDisposable,
  File,
  StyleManager,
  TextEditor,
  Grammar,
} from 'atom'
import _ = require('lodash')
import fs = require('fs')

import renderer = require('./renderer')
import { UpdatePreview } from './update-preview'
import markdownIt = require('./markdown-it-helper')
import imageWatcher = require('./image-watch-helper')
import { handlePromise } from './util'

export interface MPVParamsEditor {
  editorId: number
  filePath?: undefined
}

export interface MPVParamsPath {
  editorId?: undefined
  filePath: string
}

export type MPVParams = MPVParamsEditor | MPVParamsPath

export type MarkdownPreviewViewElement = HTMLIFrameElement & {
  getModel(): MarkdownPreviewView
}

export class MarkdownPreviewView {
  private loading: boolean = true
  // tslint:disable-next-line:no-uninitialized
  private resolve: () => void
  public readonly renderPromise: Promise<void> = new Promise<void>(
    (resolve) => (this.resolve = resolve),
  )
  public readonly element: MarkdownPreviewViewElement
  public readonly div: HTMLDivElement
  private preview: HTMLElement
  private emitter: Emitter<{
    'did-change-title': undefined
    'did-change-markdown': undefined
  }> = new Emitter()
  private updatePreview?: UpdatePreview
  private renderLaTeX: boolean = atom.config.get(
    'markdown-preview-plus.enableLatexRenderingByDefault',
  )
  private disposables = new CompositeDisposable()
  private loaded = true // Do not show the loading spinnor on initial load
  private editorId?: number
  private filePath?: string
  private file?: File
  private editor?: TextEditor
  private lastTarget?: HTMLElement

  constructor({ editorId, filePath }: MPVParams, deserialization = false) {
    this.getPathToElement = this.getPathToElement.bind(this)
    this.syncSource = this.syncSource.bind(this)
    this.getPathToToken = this.getPathToToken.bind(this)
    this.syncPreview = this.syncPreview.bind(this)
    this.editorId = editorId
    this.filePath = filePath
<<<<<<< HEAD
    this.element = document.createElement('iframe') as any
    this.element.getModel = () => this
    this.element.classList.add('markdown-preview', 'native-key-bindings')
    this.element.src = 'about:blank'
    this.element.style.width = '100%'
    this.element.style.height = '100%'
    this.div = document.createElement('div')
    this.div.classList.add('markdown-preview', 'native-key-bindings')
    this.div.tabIndex = -1
    this.preview = document.createElement('div')
    this.preview.classList.add('update-preview')
    this.div.appendChild(this.preview)
    this.element.onload = () => {
      for (const se of atom.styles.getStyleElements()) {
        this.element.contentDocument.head.appendChild(se)
      }
      this.element.contentDocument.body.appendChild(this.div)
      this.div.oncontextmenu = (e) => {
        this.lastTarget = e.target as HTMLElement
        atom.contextMenu.showForEvent(
          Object.assign({}, e, { target: this.element }),
        )
      }
    }

    if (this.editorId !== undefined) {
      this.resolveEditor(this.editorId)
    } else if (this.filePath !== undefined) {
      this.subscribeToFilePath(this.filePath)
=======
    this.element = document.createElement('markdown-preview-plus-view') as any
    this.element.getModel = () => this
    this.element.classList.add('native-key-bindings')
    this.element.tabIndex = -1
    this.preview = document.createElement('div')
    this.preview.classList.add('update-preview')
    this.element.appendChild(this.preview)
    const didAttach = () => {
      if (this.editorId !== undefined) {
        this.resolveEditor(this.editorId)
      } else if (this.filePath !== undefined) {
        this.subscribeToFilePath(this.filePath)
      }
    }
    if (deserialization && this.editorId !== undefined) {
      // need to defer on deserialization since
      // editor might not be deserialized at this point
      setImmediate(didAttach)
    } else {
      didAttach()
>>>>>>> 2df71db0
    }
  }

  text() {
    return this.div.innerText
  }

  find(what: string) {
    return this.div.querySelector(what)
  }

  findAll(what: string) {
    return this.div.querySelectorAll(what)
  }

  getRoot() {
    return this.div
  }

  serialize() {
    return {
      deserializer: 'markdown-preview-plus/MarkdownPreviewView',
      filePath: this.getPath() || this.filePath,
      editorId: this.editorId,
    }
  }

  destroy() {
    const path = this.getPath()
    path && imageWatcher.removeFile(path)
    this.disposables.dispose()
    this.element.remove()
  }

  onDidChangeTitle(callback: () => void) {
    return this.emitter.on('did-change-title', callback)
  }

  onDidChangeModified(_callback: any) {
    // No op to suppress deprecation warning
    return new Disposable()
  }

  onDidChangeMarkdown(callback: () => void) {
    return this.emitter.on('did-change-markdown', callback)
  }

  subscribeToFilePath(filePath: string) {
    this.file = new File(filePath)
    this.emitter.emit('did-change-title')
    this.handleEvents()
    handlePromise(this.renderMarkdown())
  }

  resolveEditor(editorId: number) {
    this.editor = this.editorForId(editorId)

    if (this.editor) {
      this.emitter.emit('did-change-title')
      this.handleEvents()
      handlePromise(this.renderMarkdown())
    } else {
      // The editor this preview was created for has been closed so close
      // this preview since a preview cannot be rendered without an editor
      const pane = atom.workspace.paneForItem(this)
      pane && pane.destroyItem(this)
    }
  }

  editorForId(editorId: number) {
    for (const editor of atom.workspace.getTextEditors()) {
      if (editor.id === editorId) {
        return editor
      }
    }
    return undefined
  }

  handleEvents() {
    this.disposables.add(
      atom.grammars.onDidAddGrammar(() =>
        _.debounce(() => {
          handlePromise(this.renderMarkdown())
        }, 250),
      ),
    )
    this.disposables.add(
      atom.grammars.onDidUpdateGrammar(
        _.debounce(() => {
          handlePromise(this.renderMarkdown())
        }, 250),
      ),
    )

    atom.commands.add(this.element, {
      'core:move-up': () => this.div.scrollBy({ top: -10 }),
      'core:move-down': () => this.div.scrollBy({ top: 10 }),
      'core:save-as': (event) => {
        event.stopPropagation()
        handlePromise(this.saveAs())
      },
      'core:copy': (event: CommandEvent) => {
        if (this.copyToClipboard()) event.stopPropagation()
      },
      'markdown-preview-plus:zoom-in': () => {
        const zoomLevel = parseFloat(this.div.style.zoom || '1')
        this.div.style.zoom = (zoomLevel + 0.1).toString()
      },
      'markdown-preview-plus:zoom-out': () => {
        const zoomLevel = parseFloat(this.div.style.zoom || '1')
        this.div.style.zoom = (zoomLevel - 0.1).toString()
      },
      'markdown-preview-plus:reset-zoom': () => (this.div.style.zoom = '1'),
      'markdown-preview-plus:sync-source': (_event) => {
        const lastTarget = this.lastTarget
        if (!lastTarget) return
        handlePromise(
          this.getMarkdownSource().then((source?: string) => {
            if (source === undefined) {
              return
            }
            this.syncSource(source, lastTarget)
          }),
        )
      },
    })

    const changeHandler = () => {
      handlePromise(this.renderMarkdown())

      const pane = atom.workspace.paneForItem(this)
      if (pane !== undefined && pane !== atom.workspace.getActivePane()) {
        pane.activateItem(this)
      }
    }

    if (this.file) {
      this.disposables.add(this.file.onDidChange(changeHandler))
    } else if (this.editor) {
      this.disposables.add(
        this.editor.getBuffer().onDidStopChanging(function() {
          if (atom.config.get('markdown-preview-plus.liveUpdate')) {
            changeHandler()
          }
        }),
      )
      this.disposables.add(
        this.editor.onDidChangePath(() => {
          this.emitter.emit('did-change-title')
        }),
      )
      this.disposables.add(
        this.editor.getBuffer().onDidSave(function() {
          if (!atom.config.get('markdown-preview-plus.liveUpdate')) {
            changeHandler()
          }
        }),
      )
      this.disposables.add(
        this.editor.getBuffer().onDidReload(function() {
          if (!atom.config.get('markdown-preview-plus.liveUpdate')) {
            changeHandler()
          }
        }),
      )
      this.disposables.add(
        atom.commands.add(atom.views.getView(this.editor), {
          'markdown-preview-plus:sync-preview': async (_event) => {
            const source = await this.getMarkdownSource()
            if (source === undefined) {
              return
            }
            if (!this.editor) return
            this.syncPreview(source, this.editor.getCursorBufferPosition().row)
          },
        }),
      )
    }

    this.disposables.add(
      atom.config.onDidChange(
        'markdown-preview-plus.breakOnSingleNewline',
        changeHandler,
      ),
    )

    // Toggle LaTeX rendering if focus is on preview pane or associated editor.
    this.disposables.add(
      atom.commands.add('atom-workspace', {
        'markdown-preview-plus:toggle-render-latex': () => {
          if (
            atom.workspace.getActivePaneItem() === this ||
            atom.workspace.getActiveTextEditor() === this.editor
          ) {
            this.renderLaTeX = !this.renderLaTeX
            changeHandler()
          }
        },
      }),
    )

    this.disposables.add(
      atom.config.observe(
        'markdown-preview-plus.useGitHubStyle',
        (useGitHubStyle) => {
          if (useGitHubStyle) {
            this.div.setAttribute('data-use-github-style', '')
          } else {
            this.div.removeAttribute('data-use-github-style')
          }
        },
      ),
    )
  }

  async renderMarkdown(): Promise<void> {
    if (!this.loaded) {
      this.showLoading()
    }
    await this.getMarkdownSource().then(async (source?: string) => {
      if (source) {
        return this.renderMarkdownText(source)
      }
      return
    })
    this.resolve()
  }

  async refreshImages(oldsrc: string) {
    const imgs = this.findAll('img[src]') as NodeListOf<HTMLImageElement>
    const result = []
    for (const img of Array.from(imgs)) {
      let ovs: string | undefined
      let ov: number | undefined
      let src = img.getAttribute('src')!
      const match = src.match(/^(.*)\?v=(\d+)$/)
      if (match) {
        ;[, src, ovs] = match
      }
      if (src === oldsrc) {
        if (ovs !== undefined) {
          ov = parseInt(ovs, 10)
        }
        const v = await imageWatcher.getVersion(src, this.getPath())
        if (v !== ov) {
          if (v) {
            result.push((img.src = `${src}?v=${v}`))
          } else {
            result.push((img.src = `${src}`))
          }
        } else {
          result.push(undefined)
        }
      } else {
        result.push(undefined)
      }
    }
    return result
  }

  async getMarkdownSource() {
    if (this.file && this.file.getPath()) {
      return this.file.read()
    } else if (this.editor) {
      return this.editor.getText()
    } else {
      return undefined
    }
  }

  async getHTML(callback: (error: Error | null, htmlBody: string) => void) {
    return this.getMarkdownSource().then((source?: string) => {
      if (source === undefined) {
        return undefined
      }

      return renderer.toHTML(
        source,
        this.getPath(),
        this.getGrammar(),
        this.renderLaTeX,
        false,
        callback,
      )
    })
  }

  async renderMarkdownText(text: string): Promise<void> {
    return renderer.toDOMFragment(
      text,
      this.getPath(),
      this.getGrammar(),
      this.renderLaTeX,
      (error, domFragment) => {
        if (error) {
          this.showError(error)
        } else {
          this.loading = false
          this.loaded = true
          // div.update-preview created after constructor st UpdatePreview cannot
          // be instanced in the constructor
          if (!this.updatePreview && this.preview) {
            this.updatePreview = new UpdatePreview(this.preview)
          }
          this.updatePreview &&
            domFragment &&
            this.updatePreview.update(domFragment as Element, this.renderLaTeX)
          this.emitter.emit('did-change-markdown')
        }
      },
    )
  }

  getTitle() {
    const p = this.getPath()
    if (p && this.file) {
      return `${path.basename(p)} Preview`
    } else if (this.editor) {
      return `${this.editor.getTitle()} Preview`
    } else {
      return 'Markdown Preview'
    }
  }

  getIconName() {
    return 'markdown'
  }

  getURI() {
    if (this.file) {
      return `markdown-preview-plus://${this.getPath()}`
    } else {
      return `markdown-preview-plus://editor/${this.editorId}`
    }
  }

  getPath() {
    if (this.file) {
      return this.file.getPath()
    } else if (this.editor) {
      return this.editor.getPath()
    }
    return undefined
  }

  getGrammar(): Grammar | undefined {
    return this.editor && this.editor.getGrammar()
  }

  getDocumentStyleSheets() {
    // This function exists so we can stub it
    return document.styleSheets
  }

  getTextEditorStyles() {
    const textEditorStyles = document.createElement(
      'atom-styles',
    ) as HTMLElement & { initialize(styles: StyleManager): void }
    textEditorStyles.initialize(atom.styles)
    textEditorStyles.setAttribute('context', 'atom-text-editor')
    document.body.appendChild(textEditorStyles)

    // Extract style elements content
    return Array.from(textEditorStyles.childNodes).map(
      (styleElement) => (styleElement as HTMLElement).innerText,
    )
  }

  getMarkdownPreviewCSS() {
    const markdowPreviewRules = ['body { padding: 0; margin: 0; }']
    const ruleRegExp = /markdown-preview-plus-view/
    const cssUrlRefExp = /url\(atom:\/\/markdown-preview-plus\/assets\/(.*)\)/

    for (const stylesheet of Array.from(this.getDocumentStyleSheets())) {
      if (stylesheet.rules != null) {
        for (const rule of Array.from(stylesheet.rules)) {
          // We only need `.markdown-review` css
          if (
            (rule.selectorText != null
              ? rule.selectorText.match(ruleRegExp)
              : undefined) != null
          ) {
            markdowPreviewRules.push(rule.cssText)
          }
        }
      }
    }

    return markdowPreviewRules
      .concat(this.getTextEditorStyles())
      .join('\n')
      .replace(/atom-text-editor/g, 'pre.editor-colors')
      .replace(/:host/g, '.host') // Remove shadow-dom :host selector causing problem on FF
      .replace(cssUrlRefExp, function(
        _match,
        assetsName: string,
        _offset,
        _string,
      ) {
        // base64 encode assets
        const assetPath = path.join(__dirname, '../assets', assetsName)
        const originalData = fs.readFileSync(assetPath, 'binary')
        const base64Data = new Buffer(originalData, 'binary').toString('base64')
        return `url('data:image/jpeg;base64,${base64Data}')`
      })
  }

  showError(result: Error) {
    const error = document.createElement('div')
    error.innerHTML = `<h2>Previewing Markdown Failed</h2><h3>${
      result.message
    }</h3>`
    this.preview.appendChild(error)
  }

  showLoading() {
    this.loading = true
    const spinner = document.createElement('div')
    spinner.classList.add('markdown-spinner')
    spinner.innerText = 'Loading Markdown\u2026'
    this.preview.appendChild(spinner)
  }

  copyToClipboard() {
    if (this.loading) {
      return false
    }

    const selection = window.getSelection()
    const selectedText = selection.toString()
    const selectedNode = selection.baseNode as HTMLElement

    // Use default copy event handler if there is selected text inside this view
    if (
      selectedText &&
      // tslint:disable-next-line:strict-type-predicates //TODO: complain on TS
      selectedNode != null &&
      (this.preview === selectedNode || this.preview.contains(selectedNode))
    ) {
      return false
    }

    handlePromise(
      this.getHTML(function(error, html) {
        if (error !== null) {
          console.warn('Copying Markdown as HTML failed', error)
        } else {
          atom.clipboard.write(html)
        }
      }),
    )

    return true
  }

  async saveAs() {
    if (this.loading) {
      return
    }

    let filePath = this.getPath()
    let title = 'Markdown to HTML'
    if (filePath) {
      title = path.parse(filePath).name
      filePath += '.html'
    } else {
      const projectPath = atom.project.getPaths()[0]
      filePath = 'untitled.md.html'
      if (projectPath) {
        filePath = path.join(projectPath, filePath)
      }
    }

    const htmlFilePath = atom.showSaveDialogSync(filePath)
    if (htmlFilePath) {
      return this.getHTML((error: Error | null, htmlBody: string) => {
        if (error !== null) {
          console.warn('Saving Markdown as HTML failed', error)
        } else {
          let mathjaxScript
          if (this.renderLaTeX) {
            mathjaxScript = `\

<script type="text/x-mathjax-config">
  MathJax.Hub.Config({
    jax: ["input/TeX","output/HTML-CSS"],
    extensions: [],
    TeX: {
      extensions: ["AMSmath.js","AMSsymbols.js","noErrors.js","noUndefined.js"]
    },
    showMathMenu: false
  });
</script>
<script type="text/javascript" src="https://cdn.mathjax.org/mathjax/latest/MathJax.js">
</script>\
`
          } else {
            mathjaxScript = ''
          }
          const githubStyle = atom.config.get(
            'markdown-preview-plus.useGitHubStyle',
          )
            ? ' data-use-github-style'
            : ''
          const html =
            `\
<!DOCTYPE html>
<html>
  <head>
      <meta charset="utf-8" />
      <title>${title}</title>${mathjaxScript}
      <style>${this.getMarkdownPreviewCSS()}</style>
  </head>
  <body>
    <markdown-preview-plus-view${githubStyle}>
      ${htmlBody}
    </markdown-preview-plus-view>
  </body>
</html>` + '\n' // Ensure trailing newline

          fs.writeFileSync(htmlFilePath, html)
          handlePromise(atom.workspace.open(htmlFilePath))
        }
      })
    }
  }

  isEqual(other: null | [Node]) {
    return this[0] === (other !== null ? other[0] : undefined) // Compare DOM elements
  }

  //
  // Find the closest ancestor of an element that is not a decendant of either
  // `span.math` or `span.atom-text-editor`.
  //
  // @param {HTMLElement} element The element from which the search for a
  //   closest ancestor begins.
  // @return {HTMLElement} The closest ancestor to `element` that does not
  //   contain either `span.math` or `span.atom-text-editor`.
  //
  bubbleToContainerElement(element: HTMLElement): HTMLElement {
    let testElement = element
    while (testElement !== document.body) {
      const parent = testElement.parentElement
      if (!parent) break
      if (parent.classList.contains('MathJax_Display')) {
        return parent.parentElement!
      }
      if (parent.classList.contains('atom-text-editor')) {
        return parent
      }
      testElement = parent
    }
    return element
  }

  //
  // Determine a subsequence of a sequence of tokens representing a path through
  // HTMLElements that does not continue deeper than a table element.
  //
  // @param {(tag: <tag>, index: <index>)[]} pathToToken Array of tokens
  //   representing a path to a HTMLElement with the root element at
  //   pathToToken[0] and the target element at the highest index. Each element
  //   consists of a `tag` and `index` representing its index amongst its
  //   sibling elements of the same `tag`.
  // @return {(tag: <tag>, index: <index>)[]} The subsequence of pathToToken that
  //   maintains the same root but terminates at a table element or the target
  //   element, whichever comes first.
  //
  bubbleToContainerToken(pathToToken: Array<{ tag: string; index: number }>) {
    const end = pathToToken.length - 1
    for (let i = 0; i <= end; i++) {
      if (pathToToken[i].tag === 'table') {
        return pathToToken.slice(0, i + 1)
      }
    }
    return pathToToken
  }

  //
  // Encode tags for markdown-it.
  //
  // @param {HTMLElement} element Encode the tag of element.
  // @return {string} Encoded tag.
  //
  encodeTag(element: HTMLElement): string {
    if (element.classList.contains('math')) {
      return 'math'
    }
    if (element.classList.contains('atom-text-editor')) {
      return 'code'
    } // only token.type is `fence` code blocks should ever be found in the first level of the tokens array
    return element.tagName.toLowerCase()
  }

  //
  // Decode tags used by markdown-it
  //
  // @param {markdown-it.Token} token Decode the tag of token.
  // @return {string|null} Decoded tag or `null` if the token has no tag.
  //
  decodeTag(token: Token): string | null {
    if (token.tag === 'math') {
      return 'span'
    }
    if (token.tag === 'code') {
      return 'span'
    }
    if (token.tag === '') {
      return null
    }
    return token.tag
  }

  //
  // Determine path to a target element from a container `markdown-preview-plus-view`.
  //
  // @param {HTMLElement} element Target HTMLElement.
  // @return {(tag: <tag>, index: <index>)[]} Array of tokens representing a path
  //   to `element` from `markdown-preview-plus-view`. The root `markdown-preview-plus-view`
  //   element is the first elements in the array and the target element
  //   `element` at the highest index. Each element consists of a `tag` and
  //   `index` representing its index amongst its sibling elements of the same
  //   `tag`.
  //
  getPathToElement(
    element: HTMLElement,
  ): Array<{ tag: string; index: number }> {
    if (element.tagName.toLowerCase() === 'markdown-preview-plus-view') {
      return [
        {
          tag: 'div',
          index: 0,
        },
      ]
    }

    element = this.bubbleToContainerElement(element)
    const tag = this.encodeTag(element)
    const siblings = element.parentElement!.children
    let siblingsCount = 0

    for (const sibling of Array.from(siblings)) {
      const siblingTag =
        sibling.nodeType === 1 ? this.encodeTag(sibling as HTMLElement) : null
      if (sibling === element) {
        const pathToElement = this.getPathToElement(element.parentElement!)
        pathToElement.push({
          tag,
          index: siblingsCount,
        })
        return pathToElement
      } else if (siblingTag === tag) {
        siblingsCount++
      }
    }
    throw new Error('failure in getPathToElement')
  }

  //
  // Set the associated editors cursor buffer position to the line representing
  // the source markdown of a target element.
  //
  // @param {string} text Source markdown of the associated editor.
  // @param {HTMLElement} element Target element contained within the assoicated
  //   `markdown-preview-plus-view` container. The method will attempt to identify the
  //   line of `text` that represents `element` and set the cursor to that line.
  // @return {number|null} The line of `text` that represents `element`. If no
  //   line is identified `null` is returned.
  //
  syncSource(text: string, element: HTMLElement) {
    const pathToElement = this.getPathToElement(element)
    pathToElement.shift() // remove markdown-preview-plus-view
    pathToElement.shift() // remove div.update-preview
    if (!pathToElement.length) {
      return null
    }

    const tokens = markdownIt.getTokens(text, this.renderLaTeX)
    let finalToken = null
    let level = 0

    for (const token of tokens) {
      if (token.level < level) {
        break
      }
      if (token.hidden) {
        continue
      }
      if (token.tag === pathToElement[0].tag && token.level === level) {
        if (token.nesting === 1) {
          if (pathToElement[0].index === 0) {
            // tslint:disable-next-line:strict-type-predicates // TODO: complain on DT
            if (token.map != null) {
              finalToken = token
            }
            pathToElement.shift()
            level++
          } else {
            pathToElement[0].index--
          }
        } else if (
          token.nesting === 0 &&
          ['math', 'code', 'hr'].includes(token.tag)
        ) {
          if (pathToElement[0].index === 0) {
            finalToken = token
            break
          } else {
            pathToElement[0].index--
          }
        }
      }
      if (pathToElement.length === 0) {
        break
      }
    }

    if (finalToken !== null && this.editor) {
      this.editor.setCursorBufferPosition([finalToken.map[0], 0])
      return finalToken.map[0]
    } else {
      return null
    }
  }

  //
  // Determine path to a target token.
  //
  // @param {(markdown-it.Token)[]} tokens Array of tokens as returned by
  //   `markdown-it.parse()`.
  // @param {number} line Line representing the target token.
  // @return {(tag: <tag>, index: <index>)[]} Array representing a path to the
  //   target token. The root token is represented by the first element in the
  //   array and the target token by the last elment. Each element consists of a
  //   `tag` and `index` representing its index amongst its sibling tokens in
  //   `tokens` of the same `tag`. `line` will lie between the properties
  //   `map[0]` and `map[1]` of the target token.
  //
  getPathToToken(tokens: Token[], line: number) {
    let pathToToken: Array<{ tag: string; index: number }> = []
    let tokenTagCount: { [key: string]: number | undefined } = {}
    let level = 0

    for (const token of tokens) {
      if (token.level < level) {
        break
      }
      if (token.hidden) {
        continue
      }
      if (token.nesting === -1) {
        continue
      }

      const tag = this.decodeTag(token)
      if (tag === null) {
        continue
      }
      token.tag = tag

      if (
        // tslint:disable-next-line:strict-type-predicates // TODO: complain on DT
        token.map != null && // token.map *can* be null
        line >= token.map[0] &&
        line <= token.map[1] - 1
      ) {
        if (token.nesting === 1) {
          pathToToken.push({
            tag: token.tag,
            index: tokenTagCount[token.tag] || 0,
          })
          tokenTagCount = {}
          level++
        } else if (token.nesting === 0) {
          pathToToken.push({
            tag: token.tag,
            index: tokenTagCount[token.tag] || 0,
          })
          break
        }
      } else if (token.level === level) {
        if (tokenTagCount[token.tag] !== undefined) {
          tokenTagCount[token.tag]!++
        } else {
          tokenTagCount[token.tag] = 1
        }
      }
    }

    pathToToken = this.bubbleToContainerToken(pathToToken)
    return pathToToken
  }

  //
  // Scroll the associated preview to the element representing the target line of
  // of the source markdown.
  //
  // @param {string} text Source markdown of the associated editor.
  // @param {number} line Target line of `text`. The method will attempt to
  //   identify the elment of the associated `markdown-preview-plus-view` that represents
  //   `line` and scroll the `markdown-preview-plus-view` to that element.
  // @return {number|null} The element that represents `line`. If no element is
  //   identified `null` is returned.
  //
  syncPreview(text: string, line: number) {
    const tokens = markdownIt.getTokens(text, this.renderLaTeX)
    const pathToToken = this.getPathToToken(tokens, line)

    let element = this.preview
    for (const token of pathToToken) {
      const candidateElement: HTMLElement | null = element
        .querySelectorAll(`:scope > ${token.tag}`)
        .item(token.index) as HTMLElement
      if (candidateElement) {
        element = candidateElement
      } else {
        break
      }
    }

    if (element.classList.contains('update-preview')) {
      return undefined
    } // Do not jump to the top of the preview for bad syncs

    if (!element.classList.contains('update-preview')) {
      element.scrollIntoView()
    }
    const maxScrollTop = this.div.scrollHeight - this.div.clientHeight
    if (!(this.div.scrollTop >= maxScrollTop)) {
      this.div.scrollTop -= this.div.clientHeight / 4
    }

    element.classList.add('flash')
    setTimeout(() => element!.classList.remove('flash'), 1000)

    return element
  }
}<|MERGE_RESOLUTION|>--- conflicted
+++ resolved
@@ -43,7 +43,7 @@
     (resolve) => (this.resolve = resolve),
   )
   public readonly element: MarkdownPreviewViewElement
-  public readonly div: HTMLDivElement
+  public readonly rootElement: HTMLDivElement
   private preview: HTMLElement
   private emitter: Emitter<{
     'did-change-title': undefined
@@ -68,44 +68,32 @@
     this.syncPreview = this.syncPreview.bind(this)
     this.editorId = editorId
     this.filePath = filePath
-<<<<<<< HEAD
     this.element = document.createElement('iframe') as any
     this.element.getModel = () => this
-    this.element.classList.add('markdown-preview', 'native-key-bindings')
+    this.element.classList.add('markdown-preview-plus', 'native-key-bindings')
     this.element.src = 'about:blank'
     this.element.style.width = '100%'
     this.element.style.height = '100%'
-    this.div = document.createElement('div')
-    this.div.classList.add('markdown-preview', 'native-key-bindings')
-    this.div.tabIndex = -1
-    this.preview = document.createElement('div')
-    this.preview.classList.add('update-preview')
-    this.div.appendChild(this.preview)
     this.element.onload = () => {
       for (const se of atom.styles.getStyleElements()) {
         this.element.contentDocument.head.appendChild(se)
       }
-      this.element.contentDocument.body.appendChild(this.div)
-      this.div.oncontextmenu = (e) => {
+      this.element.contentDocument.body.appendChild(this.rootElement)
+      this.rootElement.oncontextmenu = (e) => {
         this.lastTarget = e.target as HTMLElement
         atom.contextMenu.showForEvent(
           Object.assign({}, e, { target: this.element }),
         )
       }
     }
-
-    if (this.editorId !== undefined) {
-      this.resolveEditor(this.editorId)
-    } else if (this.filePath !== undefined) {
-      this.subscribeToFilePath(this.filePath)
-=======
-    this.element = document.createElement('markdown-preview-plus-view') as any
-    this.element.getModel = () => this
-    this.element.classList.add('native-key-bindings')
-    this.element.tabIndex = -1
+    this.rootElement = document.createElement(
+      'markdown-preview-plus-view',
+    ) as any
+    this.rootElement.classList.add('native-key-bindings')
+    this.rootElement.tabIndex = -1
     this.preview = document.createElement('div')
     this.preview.classList.add('update-preview')
-    this.element.appendChild(this.preview)
+    this.rootElement.appendChild(this.preview)
     const didAttach = () => {
       if (this.editorId !== undefined) {
         this.resolveEditor(this.editorId)
@@ -119,24 +107,23 @@
       setImmediate(didAttach)
     } else {
       didAttach()
->>>>>>> 2df71db0
     }
   }
 
   text() {
-    return this.div.innerText
+    return this.rootElement.innerText
   }
 
   find(what: string) {
-    return this.div.querySelector(what)
+    return this.rootElement.querySelector(what)
   }
 
   findAll(what: string) {
-    return this.div.querySelectorAll(what)
+    return this.rootElement.querySelectorAll(what)
   }
 
   getRoot() {
-    return this.div
+    return this.rootElement
   }
 
   serialize() {
@@ -215,8 +202,8 @@
     )
 
     atom.commands.add(this.element, {
-      'core:move-up': () => this.div.scrollBy({ top: -10 }),
-      'core:move-down': () => this.div.scrollBy({ top: 10 }),
+      'core:move-up': () => this.rootElement.scrollBy({ top: -10 }),
+      'core:move-down': () => this.rootElement.scrollBy({ top: 10 }),
       'core:save-as': (event) => {
         event.stopPropagation()
         handlePromise(this.saveAs())
@@ -225,14 +212,15 @@
         if (this.copyToClipboard()) event.stopPropagation()
       },
       'markdown-preview-plus:zoom-in': () => {
-        const zoomLevel = parseFloat(this.div.style.zoom || '1')
-        this.div.style.zoom = (zoomLevel + 0.1).toString()
+        const zoomLevel = parseFloat(this.rootElement.style.zoom || '1')
+        this.rootElement.style.zoom = (zoomLevel + 0.1).toString()
       },
       'markdown-preview-plus:zoom-out': () => {
-        const zoomLevel = parseFloat(this.div.style.zoom || '1')
-        this.div.style.zoom = (zoomLevel - 0.1).toString()
+        const zoomLevel = parseFloat(this.rootElement.style.zoom || '1')
+        this.rootElement.style.zoom = (zoomLevel - 0.1).toString()
       },
-      'markdown-preview-plus:reset-zoom': () => (this.div.style.zoom = '1'),
+      'markdown-preview-plus:reset-zoom': () =>
+        (this.rootElement.style.zoom = '1'),
       'markdown-preview-plus:sync-source': (_event) => {
         const lastTarget = this.lastTarget
         if (!lastTarget) return
@@ -326,9 +314,9 @@
         'markdown-preview-plus.useGitHubStyle',
         (useGitHubStyle) => {
           if (useGitHubStyle) {
-            this.div.setAttribute('data-use-github-style', '')
+            this.rootElement.setAttribute('data-use-github-style', '')
           } else {
-            this.div.removeAttribute('data-use-github-style')
+            this.rootElement.removeAttribute('data-use-github-style')
           }
         },
       ),
@@ -948,9 +936,10 @@
     if (!element.classList.contains('update-preview')) {
       element.scrollIntoView()
     }
-    const maxScrollTop = this.div.scrollHeight - this.div.clientHeight
-    if (!(this.div.scrollTop >= maxScrollTop)) {
-      this.div.scrollTop -= this.div.clientHeight / 4
+    const maxScrollTop =
+      this.rootElement.scrollHeight - this.rootElement.clientHeight
+    if (!(this.rootElement.scrollTop >= maxScrollTop)) {
+      this.rootElement.scrollTop -= this.rootElement.clientHeight / 4
     }
 
     element.classList.add('flash')
