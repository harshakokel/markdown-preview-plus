--- conflicted
+++ resolved
@@ -16,17 +16,11 @@
   Rendering of LaTeX equations in the preview pane can be toggled with
   `ctrl-shift-x`. Please see [LaTeX](LATEX.md) for more details.
 
-<<<<<<< HEAD
 - **LaTeX Macros**
   You can add your own macros to a config file named `markdown-preview-plus.cson`
   which is in the `~/.atom` directory. To learn more about LaTeX macros see
   [LaTeX](LATEX.md) for more details.
 
-## Installation Instructions
-
-1.  Search for **Markdown Preview Plus** in the menu **File &rsaquo; Settings
-    &rsaquo; Packages** and click **Install**. Please allow 3-5 mins for
-=======
 - **Pandoc support**  
   You can use [Pandoc](https://github.com/jgm/pandoc) to render the
   markdown preview which provides a richer functionality including support to
@@ -47,9 +41,6 @@
 2.  **Install MPP**  
     Search for **Markdown Preview Plus** in the menu **File &rsaquo; Settings
     &rsaquo; Install** and click **Install**. Please allow 3-5 mins for
->>>>>>> dfbd2055
-    installation. Alternatively if you would prefer to use the command line
-    utility `apm`:
 
     ````bash
     $ apm install markdown-preview-plus
