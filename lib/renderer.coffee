--- conflicted
+++ resolved
@@ -12,10 +12,6 @@
 {resourcePath} = atom.getLoadSettings()
 packagePath = path.dirname(__dirname)
 
-<<<<<<< HEAD
-exports.toHtml = (text='', filePath, grammar, renderLaTeX, callback) ->
-  roaster ?= require path.join(packagePath, 'node_modules/roaster/lib/roaster')
-=======
 exports.toDOMFragment = (text='', filePath, grammar, callback) ->
   render text, filePath, grammar, (error, html) ->
     return callback(error) if error?
@@ -29,17 +25,16 @@
     convertCodeBlocksToAtomEditors(domFragment, defaultCodeLanguage)
     callback(null, domFragment)
 
-exports.toHTML = (text='', filePath, grammar, callback) ->
-  render text, filePath, grammar, (error, html) ->
+exports.toHTML = (text='', filePath, grammar, renderLaTeX, callback) ->
+  render text, filePath, grammar, renderLaTeX, (error, html) ->
     return callback(error) if error?
     # Default code blocks to be coffee in Literate CoffeeScript files
     defaultCodeLanguage = 'coffee' if grammar?.scopeName is 'source.litcoffee'
     html = tokenizeCodeBlocks(html, defaultCodeLanguage)
     callback(null, html)
 
-render = (text, filePath, grammar, callback) ->
-  roaster ?= require 'roaster'
->>>>>>> c34e237b
+render = (text, filePath, grammar, renderLaTeX, callback) ->
+  roaster ?= require path.join(packagePath, 'node_modules/roaster/lib/roaster')
   options =
     mathjax: renderLaTeX
     sanitize: false
@@ -54,29 +49,12 @@
 
     html = sanitize(html)
     html = resolveImagePaths(html, filePath)
-<<<<<<< HEAD
-    html = tokenizeCodeBlocks(html, defaultCodeLanguage)
-    callback(null, html.html().trim())
-
-exports.toText = (text, filePath, grammar, callback) ->
-  exports.toHtml text, filePath, grammar, false, (error, html) ->
-    if error
-      callback(error)
-    else
-      string = $(document.createElement('div')).append(html)[0].innerHTML
-      callback(error, string)
+    callback(null, html.trim())
 
 sanitize = (html) ->
   o = cheerio.load("<div>#{html}</div>")
   # Do not remove MathJax script delimited blocks
   o("script:not([type^='math/tex'])").remove()
-=======
-    callback(null, html.trim())
-
-sanitize = (html) ->
-  o = cheerio.load(html)
-  o('script').remove()
->>>>>>> c34e237b
   attributesToRemove = [
     'onabort'
     'onblur'
