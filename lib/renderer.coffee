--- conflicted
+++ resolved
@@ -39,11 +39,7 @@
   # https://github.com/chjj/marked/issues/354
   text = text.replace(/^\s*<!doctype(\s+.*)?>\s*/i, '')
 
-<<<<<<< HEAD
-  roaster text, options, (error, html) ->
-=======
   callbackFunction = (error, html) ->
->>>>>>> 533ee16c
     return callback(error) if error?
     html = sanitize(html)
     html = resolveImagePaths(html, filePath)
