--- conflicted
+++ resolved
@@ -7,12 +7,7 @@
 pandocHelper = null # Defer until used
 markdownIt = null # Defer until used
 {scopeForFenceName} = require './extension-helper'
-<<<<<<< HEAD
-mathjaxHelper = require './mathjax-helper'
 pathWatcher = require atom.packages.resourcePath + '/node_modules/pathwatcher/lib/main'
-=======
-pathWatcher = require 'pathwatcher-without-runas'
->>>>>>> 2c37fae5
 
 MarkdownPreviewView = null # Defer until used
 isMarkdownPreviewView = (object) ->
