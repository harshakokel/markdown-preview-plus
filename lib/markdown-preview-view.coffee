--- conflicted
+++ resolved
@@ -142,13 +142,9 @@
         return
 
   renderMarkdown: ->
-<<<<<<< HEAD
-=======
-    @showLoading()
     @getMarkdownSource().then (source) => @renderMarkdownText(source) if source?
 
   getMarkdownSource: ->
->>>>>>> bcd9e0e0
     if @file?
       @file.read()
     else if @editor?
