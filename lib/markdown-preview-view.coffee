--- conflicted
+++ resolved
@@ -56,8 +56,8 @@
     @emitter.on 'did-change-markdown', callback
 
   on: (eventName) ->
-    if eventName is 'markdown-preview:markdown-changed'
-      Grim.deprecate("Use MarkdownPreviewView::onDidChangeMarkdown instead of the 'markdown-preview:markdown-changed' jQuery event")
+    if eventName is 'markdown-preview-plus:markdown-changed'
+      Grim.deprecate("Use MarkdownPreviewView::onDidChangeMarkdown instead of the 'markdown-preview-plus:markdown-changed' jQuery event")
     super
 
   subscribeToFilePath: (filePath) ->
@@ -90,27 +90,6 @@
     null
 
   handleEvents: ->
-<<<<<<< HEAD
-    @subscribe atom.syntax, 'grammar-added grammar-updated', _.debounce((=> @renderMarkdown()), 250)
-    @subscribe this, 'core:move-up', => @scrollUp()
-    @subscribe this, 'core:move-down', => @scrollDown()
-    @subscribe this, 'core:save-as', =>
-      @saveAs()
-      false
-    @subscribe this, 'core:copy', =>
-      return false if @copyToClipboard()
-
-    @subscribeToCommand atom.workspaceView, 'markdown-preview-plus:zoom-in', =>
-      zoomLevel = parseFloat(@css('zoom')) or 1
-      @css('zoom', zoomLevel + .1)
-
-    @subscribeToCommand atom.workspaceView, 'markdown-preview-plus:zoom-out', =>
-      zoomLevel = parseFloat(@css('zoom')) or 1
-      @css('zoom', zoomLevel - .1)
-
-    @subscribeToCommand atom.workspaceView, 'markdown-preview-plus:reset-zoom', =>
-      @css('zoom', 1)
-=======
     @disposables.add atom.grammars.onDidAddGrammar _.debounce((=> @renderMarkdown()), 250)
     @disposables.add atom.grammars.onDidUpdateGrammar _.debounce((=> @renderMarkdown()), 250)
 
@@ -124,15 +103,34 @@
         @saveAs()
       'core:copy': (event) =>
         event.stopPropagation() if @copyToClipboard()
-      'markdown-preview:zoom-in': =>
+      'markdown-preview-plus:zoom-in': =>
         zoomLevel = parseFloat(@css('zoom')) or 1
         @css('zoom', zoomLevel + .1)
-      'markdown-preview:zoom-out': =>
+      'markdown-preview-plus:zoom-out': =>
         zoomLevel = parseFloat(@css('zoom')) or 1
         @css('zoom', zoomLevel - .1)
-      'markdown-preview:reset-zoom': =>
+      'markdown-preview-plus:reset-zoom': =>
         @css('zoom', 1)
->>>>>>> d1b77ad2
+      'markdown-preview-plus:toggle-render-latex': =>
+        @renderLaTeX = !@renderLaTeX
+        @renderMarkdown()
+        return
+
+    # Toggle LaTeX rendering if focus is on the editor. I don't know how (or
+    # even if it is possible) to target the DOM element of the editor associated
+    # with this view. As such we target the DOM of the workspace with
+    # 'atom-workspace'. I suspect this will mean that each time a new preview
+    # window is opened and hence a new MarkdownPreviewView object, this command
+    # for the workspace will be overwritten each such time. I don't know yet if
+    # that will cause errors if that is true, but be aware of this possible
+    # scenario :D
+    # https://github.com/atom/atom/blob/8fa6fdb90cefcad7482808ded81dbb3e9616d211/src/command-registry.coffee#L106
+    atom.commands.add 'atom-workspace',
+      'markdown-preview-plus:toggle-render-latex': =>
+        if atom.workspace.getActiveTextEditor() is @editor
+          @renderLaTeX = !@renderLaTeX
+          @renderMarkdown()
+        return
 
     changeHandler = =>
       @renderMarkdown()
@@ -145,31 +143,15 @@
     if @file?
       @disposables.add @file.onDidChange(changeHandler)
     else if @editor?
-<<<<<<< HEAD
-      @subscribe @editor.getBuffer(), 'contents-modified', =>
+      @disposables.add @editor.getBuffer().onDidStopChanging =>
         changeHandler() if atom.config.get 'markdown-preview-plus.liveUpdate'
-      @subscribe @editor, 'path-changed', => @trigger 'title-changed'
-      @subscribe @editor.getBuffer(), 'reloaded saved', =>
-        changeHandler() unless atom.config.get 'markdown-preview-plus.liveUpdate'
-
-    @subscribe atom.config.observe 'markdown-preview-plus.breakOnSingleNewline', callNow: false, changeHandler
-
-    @subscribeToCommand atom.workspaceView, 'markdown-preview-plus:toggle-render-latex', () =>
-      if (atom.workspaceView.getActiveView() is @) or (atom.workspace.getActiveTextEditor() is @editor)
-        @renderLaTeX = !@renderLaTeX
-        @renderMarkdown()
-      return
-=======
-      @disposables.add @editor.getBuffer().onDidStopChanging =>
-        changeHandler() if atom.config.get 'markdown-preview.liveUpdate'
       @disposables.add @editor.onDidChangePath => @emitter.emit 'did-change-title'
       @disposables.add @editor.getBuffer().onDidSave =>
-        changeHandler() unless atom.config.get 'markdown-preview.liveUpdate'
+        changeHandler() unless atom.config.get 'markdown-preview-plus.liveUpdate'
       @disposables.add @editor.getBuffer().onDidReload =>
-        changeHandler() unless atom.config.get 'markdown-preview.liveUpdate'
-
-    @disposables.add atom.config.onDidChange 'markdown-preview.breakOnSingleNewline', changeHandler
->>>>>>> d1b77ad2
+        changeHandler() unless atom.config.get 'markdown-preview-plus.liveUpdate'
+
+    @disposables.add atom.config.onDidChange 'markdown-preview-plus.breakOnSingleNewline', changeHandler
 
   renderMarkdown: ->
     if @file?
@@ -183,18 +165,13 @@
         @showError(error)
       else
         @loading = false
-<<<<<<< HEAD
         # div.update-preview created after constructor st UpdatePreview cannot
         # be instanced in the constructor
         if !@updatePreview
           @updatePreview = new UpdatePreview(@find("div.update-preview")[0])
         @updatePreview.update(html, @renderLaTeX)
-        @trigger('markdown-preview-plus:markdown-changed')
-=======
-        @html(html)
         @emitter.emit 'did-change-markdown'
-        @originalTrigger('markdown-preview:markdown-changed')
->>>>>>> d1b77ad2
+        @originalTrigger('markdown-preview-plus:markdown-changed')
 
   getTitle: ->
     if @file?
