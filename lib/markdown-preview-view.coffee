path = require 'path'

{Emitter, Disposable, CompositeDisposable} = require 'atom'
{$, $$$, ScrollView} = require 'atom-space-pen-views'
Grim = require 'grim'
_ = require 'underscore-plus'
fs = require 'fs-plus'
{File} = require 'pathwatcher'

renderer = require './renderer'
UpdatePreview = require './update-preview'

module.exports =
class MarkdownPreviewView extends ScrollView
  @content: ->
    @div class: 'markdown-preview native-key-bindings', tabindex: -1, =>
      # If you dont explicitly declare a class then the elements wont be created
      @div class: 'update-preview'

  constructor: ({@editorId, @filePath}) ->
    @updatePreview  = null
    @renderLaTeX    = atom.config.get 'markdown-preview-plus.enableLatexRenderingByDefault'
    super
    @emitter = new Emitter
    @disposables = new CompositeDisposable
    @loaded = false

  attached: ->
    return if @isAttached
    @isAttached = true

    if @editorId?
      @resolveEditor(@editorId)
    else
      if atom.workspace?
        @subscribeToFilePath(@filePath)
      else
        @disposables.add atom.packages.onDidActivateInitialPackages =>
          @subscribeToFilePath(@filePath)

  serialize: ->
    deserializer: 'MarkdownPreviewView'
    filePath: @getPath()
    editorId: @editorId

  destroy: ->
    @disposables.dispose()

  onDidChangeTitle: (callback) ->
    @emitter.on 'did-change-title', callback

  onDidChangeModified: (callback) ->
    # No op to suppress deprecation warning
    new Disposable

  onDidChangeMarkdown: (callback) ->
    @emitter.on 'did-change-markdown', callback

<<<<<<< HEAD
  on: (eventName) ->
    if eventName is 'markdown-preview-plus:markdown-changed'
      Grim.deprecate("Use MarkdownPreviewView::onDidChangeMarkdown instead of the 'markdown-preview-plus:markdown-changed' jQuery event")
    super

=======
>>>>>>> 9ff76ad3
  subscribeToFilePath: (filePath) ->
    @file = new File(filePath)
    @emitter.emit 'did-change-title'
    @handleEvents()
    @renderMarkdown()

  resolveEditor: (editorId) ->
    resolve = =>
      @editor = @editorForId(editorId)

      if @editor?
        @emitter.emit 'did-change-title' if @editor?
        @handleEvents()
        @renderMarkdown()
      else
        # The editor this preview was created for has been closed so close
        # this preview since a preview cannot be rendered without an editor
        @parents('.pane').view()?.destroyItem(this)

    if atom.workspace?
      resolve()
    else
      @disposables.add atom.packages.onDidActivateInitialPackages(resolve)

  editorForId: (editorId) ->
    for editor in atom.workspace.getTextEditors()
      return editor if editor.id?.toString() is editorId.toString()
    null

  handleEvents: ->
    @disposables.add atom.grammars.onDidAddGrammar => _.debounce((=> @renderMarkdown()), 250)
    @disposables.add atom.grammars.onDidUpdateGrammar _.debounce((=> @renderMarkdown()), 250)

    atom.commands.add @element,
      'core:move-up': =>
        @scrollUp()
      'core:move-down': =>
        @scrollDown()
      'core:save-as': (event) =>
        event.stopPropagation()
        @saveAs()
      'core:copy': (event) =>
        event.stopPropagation() if @copyToClipboard()
      'markdown-preview-plus:zoom-in': =>
        zoomLevel = parseFloat(@css('zoom')) or 1
        @css('zoom', zoomLevel + .1)
      'markdown-preview-plus:zoom-out': =>
        zoomLevel = parseFloat(@css('zoom')) or 1
        @css('zoom', zoomLevel - .1)
      'markdown-preview-plus:reset-zoom': =>
        @css('zoom', 1)

    changeHandler = =>
      @renderMarkdown()

      # TODO: Remove paneForURI call when ::paneForItem is released
      pane = atom.workspace.paneForItem?(this) ? atom.workspace.paneForURI(@getURI())
      if pane? and pane isnt atom.workspace.getActivePane()
        pane.activateItem(this)

    if @file?
      @disposables.add @file.onDidChange(changeHandler)
    else if @editor?
      @disposables.add @editor.getBuffer().onDidStopChanging =>
        changeHandler() if atom.config.get 'markdown-preview-plus.liveUpdate'
      @disposables.add @editor.onDidChangePath => @emitter.emit 'did-change-title'
      @disposables.add @editor.getBuffer().onDidSave =>
        changeHandler() unless atom.config.get 'markdown-preview-plus.liveUpdate'
      @disposables.add @editor.getBuffer().onDidReload =>
        changeHandler() unless atom.config.get 'markdown-preview-plus.liveUpdate'

    @disposables.add atom.config.onDidChange 'markdown-preview-plus.breakOnSingleNewline', changeHandler

    # Toggle LaTeX rendering if focus is on preview pane or associated editor.
    @disposables.add atom.commands.add 'atom-workspace',
      'markdown-preview-plus:toggle-render-latex': =>
        if (atom.workspace.getActivePaneItem() is @) or (atom.workspace.getActiveTextEditor() is @editor)
          @renderLaTeX = !@renderLaTeX
          changeHandler()
        return

  renderMarkdown: ->
<<<<<<< HEAD
=======
    @showLoading() unless @loaded
>>>>>>> 9ff76ad3
    @getMarkdownSource().then (source) => @renderMarkdownText(source) if source?

  getMarkdownSource: ->
    if @file?
      @file.read()
    else if @editor?
      Promise.resolve(@editor.getText())
    else
      Promise.resolve(null)

  getHTML: (callback) ->
    @getMarkdownSource().then (source) =>
      return unless source?

      renderer.toHTML source, @getPath(), @getGrammar(), callback

  renderMarkdownText: (text) ->
    renderer.toHTML text, @getPath(), @getGrammar(), @renderLaTeX, (error, html) =>
      if error
        @showError(error)
      else
        @loading = false
<<<<<<< HEAD
        # div.update-preview created after constructor st UpdatePreview cannot
        # be instanced in the constructor
        if !@updatePreview
          @updatePreview = new UpdatePreview(@find("div.update-preview")[0])
        if @renderLaTeX and not MathJax?
          @updatePreview.update(
            '<p><strong>It looks like somethings missing. Lets fix
            that :D</strong></p>
            <p>Recent versions of
            <a href="https://github.com/Galadirith/markdown-preview-plus">
              markdown-preview-plus
            </a>
            require the package
            <a href="https://github.com/Galadirith/mathjax-wrapper">
              mathjax-wrapper
            </a>
            to be installed to preview LaTeX.
            </p>
            <p>
            To install
            <a href="https://github.com/Galadirith/mathjax-wrapper">
              mathjax-wrapper
            </a>
            simply search for <strong>mathjax-wrapper</strong> in the menu
            <strong>File &rsaquo; Settings &rsaquo; Packages</strong> and click
            <strong>Install</strong>.'
            ,false)
        else
          @updatePreview.update(html, @renderLaTeX)
=======
        @loaded = true
        @html(domFragment)
>>>>>>> 9ff76ad3
        @emitter.emit 'did-change-markdown'
        @originalTrigger('markdown-preview-plus:markdown-changed')

  getTitle: ->
    if @file?
      "#{path.basename(@getPath())} Preview"
    else if @editor?
      "#{@editor.getTitle()} Preview"
    else
      "Markdown Preview"

  getIconName: ->
    "markdown"

  getURI: ->
    if @file?
      "markdown-preview-plus://#{@getPath()}"
    else
      "markdown-preview-plus://editor/#{@editorId}"

  getPath: ->
    if @file?
      @file.getPath()
    else if @editor?
      @editor.getPath()

  getGrammar: ->
    @editor?.getGrammar()

  getDocumentStyleSheets: -> # This function exists so we can stub it
    document.styleSheets

  getTextEditorStyles: ->

    textEditorStyles = document.createElement("atom-styles")
    textEditorStyles.setAttribute "context", "atom-text-editor"
    document.body.appendChild textEditorStyles

    # Force styles injection
    textEditorStyles.initialize()

    # Extract style elements content
    Array.prototype.slice.apply(textEditorStyles.childNodes).map (styleElement) ->
      styleElement.innerText

  getMarkdownPreviewCSS: ->
    markdowPreviewRules = []
    ruleRegExp = /\.markdown-preview/
    cssUrlRefExp = /url\(atom:\/\/markdown-preview\/assets\/(.*)\)/

    for stylesheet in @getDocumentStyleSheets()
      if stylesheet.rules?
        for rule in stylesheet.rules
          # We only need `.markdown-review` css
          markdowPreviewRules.push(rule.cssText) if rule.selectorText?.match(ruleRegExp)?

    markdowPreviewRules
      .concat(@getTextEditorStyles())
      .join('\n')
      .replace(/atom-text-editor/g, 'pre.editor-colors')
      .replace(/:host/g, '.host') # Remove shadow-dom :host selector causing problem on FF
      .replace cssUrlRefExp, (match, assetsName, offset, string) -> # base64 encode assets
        assetPath = path.join __dirname, '../assets', assetsName
        originalData = fs.readFileSync assetPath, 'binary'
        base64Data = new Buffer(originalData, 'binary').toString('base64')
        "url('data:image/jpeg;base64,#{base64Data}')"

  showError: (result) ->
    failureMessage = result?.message

    @html $$$ ->
      @h2 'Previewing Markdown Failed'
      @h3 failureMessage if failureMessage?

  showLoading: ->
    @loading = true
    @html $$$ ->
      @div class: 'markdown-spinner', 'Loading Markdown\u2026'

  copyToClipboard: ->
    return false if @loading

    selection = window.getSelection()
    selectedText = selection.toString()
    selectedNode = selection.baseNode

    # Use default copy event handler if there is selected text inside this view
    return false if selectedText and selectedNode? and (@[0] is selectedNode or $.contains(@[0], selectedNode))

    @getHTML (error, html) ->
      if error?
        console.warn('Copying Markdown as HTML failed', error)
      else
        atom.clipboard.write(html)

    true

  saveAs: ->
    return if @loading

    filePath = @getPath()
    title = 'Markdown to HTML'
    if filePath
      title = path.parse(filePath).name
      filePath += '.html'
    else
      filePath = 'untitled.md.html'
      if projectPath = atom.project.getPaths()[0]
        filePath = path.join(projectPath, filePath)

    if htmlFilePath = atom.showSaveDialogSync(filePath)

      @getHTML (error, htmlBody) =>
        if error?
          console.warn('Saving Markdown as HTML failed', error)
        else

          html = """
            <!DOCTYPE html>
            <html>
              <head>
                  <meta charset="utf-8" />
                  <title>#{title}</title>
                  <style>#{@getMarkdownPreviewCSS()}</style>
              </head>
              <body class='markdown-preview'>#{htmlBody}</body>
            </html>""" + "\n" # Ensure trailing newline

          fs.writeFileSync(htmlFilePath, html)
          atom.workspace.open(htmlFilePath)

  isEqual: (other) ->
    @[0] is other?[0] # Compare DOM elements

if Grim.includeDeprecatedAPIs
  MarkdownPreviewView::on = (eventName) ->
    if eventName is 'markdown-preview:markdown-changed'
      Grim.deprecate("Use MarkdownPreviewView::onDidChangeMarkdown instead of the 'markdown-preview:markdown-changed' jQuery event")
    super<|MERGE_RESOLUTION|>--- conflicted
+++ resolved
@@ -23,7 +23,7 @@
     super
     @emitter = new Emitter
     @disposables = new CompositeDisposable
-    @loaded = false
+    @loaded = true # Do not show the loading spinnor on initial load
 
   attached: ->
     return if @isAttached
@@ -56,14 +56,6 @@
   onDidChangeMarkdown: (callback) ->
     @emitter.on 'did-change-markdown', callback
 
-<<<<<<< HEAD
-  on: (eventName) ->
-    if eventName is 'markdown-preview-plus:markdown-changed'
-      Grim.deprecate("Use MarkdownPreviewView::onDidChangeMarkdown instead of the 'markdown-preview-plus:markdown-changed' jQuery event")
-    super
-
-=======
->>>>>>> 9ff76ad3
   subscribeToFilePath: (filePath) ->
     @file = new File(filePath)
     @emitter.emit 'did-change-title'
@@ -146,10 +138,7 @@
         return
 
   renderMarkdown: ->
-<<<<<<< HEAD
-=======
     @showLoading() unless @loaded
->>>>>>> 9ff76ad3
     @getMarkdownSource().then (source) => @renderMarkdownText(source) if source?
 
   getMarkdownSource: ->
@@ -172,7 +161,7 @@
         @showError(error)
       else
         @loading = false
-<<<<<<< HEAD
+        @loaded = true
         # div.update-preview created after constructor st UpdatePreview cannot
         # be instanced in the constructor
         if !@updatePreview
@@ -202,10 +191,6 @@
             ,false)
         else
           @updatePreview.update(html, @renderLaTeX)
-=======
-        @loaded = true
-        @html(domFragment)
->>>>>>> 9ff76ad3
         @emitter.emit 'did-change-markdown'
         @originalTrigger('markdown-preview-plus:markdown-changed')
 
