--- conflicted
+++ resolved
@@ -119,23 +119,13 @@
     if @file?
       @disposables.add @file.onDidChange(changeHandler)
     else if @editor?
-<<<<<<< HEAD
-      @disposables.add @editor.getBuffer().onDidStopChanging =>
+      @disposables.add @editor.getBuffer().onDidStopChanging ->
         changeHandler() if atom.config.get 'markdown-preview-plus.liveUpdate'
       @disposables.add @editor.onDidChangePath => @emitter.emit 'did-change-title'
-      @disposables.add @editor.getBuffer().onDidSave =>
+      @disposables.add @editor.getBuffer().onDidSave ->
         changeHandler() unless atom.config.get 'markdown-preview-plus.liveUpdate'
-      @disposables.add @editor.getBuffer().onDidReload =>
+      @disposables.add @editor.getBuffer().onDidReload ->
         changeHandler() unless atom.config.get 'markdown-preview-plus.liveUpdate'
-=======
-      @disposables.add @editor.getBuffer().onDidStopChanging ->
-        changeHandler() if atom.config.get 'markdown-preview.liveUpdate'
-      @disposables.add @editor.onDidChangePath => @emitter.emit 'did-change-title'
-      @disposables.add @editor.getBuffer().onDidSave ->
-        changeHandler() unless atom.config.get 'markdown-preview.liveUpdate'
-      @disposables.add @editor.getBuffer().onDidReload ->
-        changeHandler() unless atom.config.get 'markdown-preview.liveUpdate'
->>>>>>> 2bcbadac
 
     @disposables.add atom.config.onDidChange 'markdown-preview-plus.breakOnSingleNewline', changeHandler
 
