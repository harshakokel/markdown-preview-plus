--- conflicted
+++ resolved
@@ -19,37 +19,6 @@
     createMarkdownPreviewView(state) if state.constructor is Object
 
 module.exports =
-<<<<<<< HEAD
-  configDefaults:
-    breakOnSingleNewline: false
-    liveUpdate: true
-    grammars: [
-      'source.gfm'
-      'source.litcoffee'
-      'text.html.basic'
-      'text.plain'
-      'text.plain.null-grammar'
-    ]
-    enableLatexRenderingByDefault: false
-
-  activate: ->
-    atom.workspaceView.command 'markdown-preview-plus:toggle', =>
-      @toggle()
-
-    atom.workspaceView.command 'markdown-preview-plus:copy-html', =>
-      @copyHtml()
-
-    atom.workspaceView.on 'markdown-preview-plus:preview-file', (event) =>
-      @previewFile(event)
-
-    atom.workspaceView.command 'markdown-preview-plus:toggle-break-on-single-newline', ->
-      atom.config.toggle('markdown-preview-plus.breakOnSingleNewline')
-
-    # Call to load MathJax environment
-    require('./mathjax-helper').loadMathJax();
-
-    atom.workspace.registerOpener (uriToOpen) ->
-=======
   config:
     breakOnSingleNewline:
       type: 'boolean'
@@ -66,27 +35,32 @@
         'text.plain'
         'text.plain.null-grammar'
       ]
+    enableLatexRenderingByDefault:
+      type: 'boolean'
+      default: false
 
   activate: ->
     atom.commands.add 'atom-workspace',
-      'markdown-preview:toggle': =>
+      'markdown-preview-plus:toggle': =>
         @toggle()
-      'markdown-preview:copy-html': =>
+      'markdown-preview-plus:copy-html': =>
         @copyHtml()
-      'markdown-preview:toggle-break-on-single-newline': ->
-        keyPath = 'markdown-preview.breakOnSingleNewline'
+      'markdown-preview-plus:toggle-break-on-single-newline': ->
+        keyPath = 'markdown-preview-plus.breakOnSingleNewline'
         atom.config.set(keyPath, !atom.config.get(keyPath))
 
     previewFile = @previewFile.bind(this)
-    atom.commands.add '.tree-view .file .name[data-name$=\\.md]', 'markdown-preview:preview-file', previewFile
-    atom.commands.add '.tree-view .file .name[data-name$=\\.mdown]', 'markdown-preview:preview-file', previewFile
-    atom.commands.add '.tree-view .file .name[data-name$=\\.mkd]', 'markdown-preview:preview-file', previewFile
-    atom.commands.add '.tree-view .file .name[data-name$=\\.mkdown]', 'markdown-preview:preview-file', previewFile
-    atom.commands.add '.tree-view .file .name[data-name$=\\.ron]', 'markdown-preview:preview-file', previewFile
-    atom.commands.add '.tree-view .file .name[data-name$=\\.text]', 'markdown-preview:preview-file', previewFile
+    atom.commands.add '.tree-view .file .name[data-name$=\\.md]', 'markdown-preview-plus:preview-file', previewFile
+    atom.commands.add '.tree-view .file .name[data-name$=\\.mdown]', 'markdown-preview-plus:preview-file', previewFile
+    atom.commands.add '.tree-view .file .name[data-name$=\\.mkd]', 'markdown-preview-plus:preview-file', previewFile
+    atom.commands.add '.tree-view .file .name[data-name$=\\.mkdown]', 'markdown-preview-plus:preview-file', previewFile
+    atom.commands.add '.tree-view .file .name[data-name$=\\.ron]', 'markdown-preview-plus:preview-file', previewFile
+    atom.commands.add '.tree-view .file .name[data-name$=\\.text]', 'markdown-preview-plus:preview-file', previewFile
+
+    # Call to load MathJax environment
+    require('./mathjax-helper').loadMathJax();
 
     atom.workspace.addOpener (uriToOpen) ->
->>>>>>> d1b77ad2
       try
         {protocol, host, pathname} = url.parse(uriToOpen)
       catch error
