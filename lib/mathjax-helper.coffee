#
# mathjax-helper
#
# This module will handle loading the MathJax environment and provide a wrapper
# for calls to MathJax to process LaTeX equations.
#
cheerio = require 'cheerio'
path    = require 'path'
CSON    = require 'season'
fs      = require 'fs-plus'

module.exports =
  #
  # Load MathJax environment
  #
  loadMathJax: ->
    script = document.createElement("script")
    script.addEventListener "load", ->
      configureMathJax()
    script.type   = "text/javascript"
    try
      # atom.packages.resolvePackagePath('mathjax-wrapper') doesn't work but
      # does for other packages? Nor does 'atom://mathjax-wrapper' work (I get
      # CSP errors). getLoaded over getActive is important.
      mathjaxPath = atom.packages.getLoadedPackage('mathjax-wrapper')
      script.src  = path.join(
        mathjaxPath.path,
        "node_modules/MathJax/MathJax.js?delayStartupUntil=configured" )
      document.getElementsByTagName("head")[0].appendChild(script)
    finally
      return
    return

  #
  # Process DOM elements for LaTeX equations with MathJax
  #
  # @param domElements An array of DOM elements to be processed by MathJax. See
  #   [element](https://developer.mozilla.org/en-US/docs/Web/API/element) for
  #   details on DOM elements.
  #
  mathProcessor: (domElements) ->
    if MathJax?
      MathJax.Hub.Queue ["Typeset", MathJax.Hub, domElements]
    return

#
# Define some functions to help get a hold of the user's Latex
# Macros.
#
namePattern = ///             # The name of a macro can be either
              ^[^a-zA-Z\d\s]$ # a single non-alphanumeric character
              |               # or
              ^[a-zA-Z]*$     # any number of lower and upper case
              ///             # letters, but no numerals.

getUserMacrosPath = ->
  userMacrosPath =  CSON.resolve(path.join(atom.getConfigDirPath(),'markdown-preview-plus'))
  userMacrosPath ? path.join(atom.getConfigDirPath(),'markdown-preview-plus.cson')

loadMacrosFile = (filePath) ->
  return {} unless CSON.isObjectPath(filePath)
  CSON.readFileSync filePath, (error, object={}) =>
    if error?
      console.warn "Error reading Latex Macros file '#{filePath}': #{error.stack ? error}"
      atom.notifications?.addError("Failed to load Latex Macros from '#{filePath}'", {detail: error.message, dismissable: true})
    object

loadUserMacros = ->
  userMacrosPath = getUserMacrosPath()
  if fs.isFileSync(userMacrosPath)
    result = loadMacrosFile(userMacrosPath)
  else
    console.log "Creating markdown-preview-plus.cson, this is a one-time operation."
    createMacrosTemplate(userMacrosPath)
    result = loadMacrosFile(userMacrosPath)

createMacrosTemplate = (filePath) ->
  templatePath = path.join(__dirname,"../assets/macros-template.cson")
  templateFile = fs.readFileSync templatePath, 'utf8'
  fs.writeFileSync filePath, templateFile

checkMacros = (macrosObject) ->
  for name, value of macrosObject
    unless name.match(namePattern) and valueMatchesPattern(value)
      delete macrosObject[name]
      atom.notifications?.addError("Failed to load LaTeX macro named '#{name}'. Please see the [LaTeX guide](https://github.com/Galadirith/markdown-preview-plus/blob/master/LATEX.md#macro-names)", {dismissable: true})
  macrosObject

valueMatchesPattern = (value) ->
  # Different check based on whether value is string or array
  switch
    # If it is an array then it should be [string, integer]
    when Object::toString.call(value) == '[object Array]'
      macroDefinition = value[0]
      numberOfArgs = value[1]
      if typeof numberOfArgs  == 'number'
        numberOfArgs % 1 == 0 and typeof macroDefinition == 'string'
      else
        false
    # If it is just a string then that's OK, any string is acceptable
    when typeof value == 'string'
      true
    else false

# Configure MathJax environment. Similar to the TeX-AMS_HTML configuration with
# a few unnecessary features stripped away
#
configureMathJax = ->
  userMacros = loadUserMacros()
  if userMacros
    userMacros = checkMacros(userMacros)
  else
    userMacros = {}

  #Now Configure MathJax
  MathJax.Hub.Config
    jax: [
      "input/TeX",
      "output/HTML-CSS"
    ]
    extensions: []
    TeX:
<<<<<<< HEAD
      extensions: ["AMSmath.js","AMSsymbols.js","noErrors.js","noUndefined.js"]
      Macros: userMacros
=======
      extensions: [
        "AMSmath.js",
        "AMSsymbols.js",
        "noErrors.js",
        "noUndefined.js"
      ]
>>>>>>> 39bb98a0
    messageStyle: "none"
    showMathMenu: false
  MathJax.Hub.Configured()
  return<|MERGE_RESOLUTION|>--- conflicted
+++ resolved
@@ -4,6 +4,7 @@
 # This module will handle loading the MathJax environment and provide a wrapper
 # for calls to MathJax to process LaTeX equations.
 #
+
 cheerio = require 'cheerio'
 path    = require 'path'
 CSON    = require 'season'
@@ -120,17 +121,13 @@
     ]
     extensions: []
     TeX:
-<<<<<<< HEAD
-      extensions: ["AMSmath.js","AMSsymbols.js","noErrors.js","noUndefined.js"]
-      Macros: userMacros
-=======
       extensions: [
         "AMSmath.js",
         "AMSsymbols.js",
         "noErrors.js",
         "noUndefined.js"
       ]
->>>>>>> 39bb98a0
+      Macros: userMacros
     messageStyle: "none"
     showMathMenu: false
   MathJax.Hub.Configured()
