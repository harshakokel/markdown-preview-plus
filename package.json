{
<<<<<<< HEAD
  "name": "markdown-preview-plus",
  "version": "1.5.0",
=======
  "name": "markdown-preview",
  "version": "0.150.0",
>>>>>>> 2bcbadac
  "main": "./lib/main",
  "description": "Markdown + Maths preview in Atom",
  "keywords": [
    "markdown",
    "maths",
    "latex"
  ],
  "repository": "https://github.com/Galadirith/markdown-preview-plus",
  "license": "MIT",
  "engines": {
    "atom": "*"
  },
  "dependencies": {
    "atom-space-pen-views": "^2.0.0",
    "cheerio": "0.15.0",
    "fs-plus": "^2.0.0",
    "grim": "^1.2.1",
    "highlights": "^1.0.0",
    "pathwatcher": "^4.3",
    "roaster": "https://github.com/Galadirith/roaster/tarball/marked-mathjax",
    "temp": "^0.8.1",
    "underscore-plus": "^1.0.0",
    "wrench": "^1.5.0"
  },
  "devDependencies": {
    "coffeelint": "^1.9.7"
  }
}<|MERGE_RESOLUTION|>--- conflicted
+++ resolved
@@ -1,11 +1,6 @@
 {
-<<<<<<< HEAD
   "name": "markdown-preview-plus",
   "version": "1.5.0",
-=======
-  "name": "markdown-preview",
-  "version": "0.150.0",
->>>>>>> 2bcbadac
   "main": "./lib/main",
   "description": "Markdown + Maths preview in Atom",
   "keywords": [
