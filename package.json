{
<<<<<<< HEAD
  "name": "markdown-preview-plus",
  "version": "1.0.1",
=======
  "name": "markdown-preview",
  "version": "0.126.0",
>>>>>>> c34e237b
  "main": "./lib/main",
  "description": "Markdown + LaTeX preview in Atom",
  "repository": "https://github.com/Galadirith/markdown-preview-plus",
  "license": "MIT",
  "engines": {
    "atom": ">=0.169.0"
  },
  "dependencies": {
    "atom-space-pen-views": "^2.0.0",
    "cheerio": "0.15.0",
    "fs-plus": "^2.0.0",
    "grim": "^1.0.0",
    "highlights": "0.15.0",
    "pathwatcher": "^2.0",
    "roaster": "https://github.com/Galadirith/roaster/tarball/marked-mathjax",
    "temp": "^0.6.0",
    "underscore-plus": "^1.0.0",
    "wrench": "^1.5.0"
  }
}<|MERGE_RESOLUTION|>--- conflicted
+++ resolved
@@ -1,11 +1,6 @@
 {
-<<<<<<< HEAD
   "name": "markdown-preview-plus",
   "version": "1.0.1",
-=======
-  "name": "markdown-preview",
-  "version": "0.126.0",
->>>>>>> c34e237b
   "main": "./lib/main",
   "description": "Markdown + LaTeX preview in Atom",
   "repository": "https://github.com/Galadirith/markdown-preview-plus",
