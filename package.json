{
<<<<<<< HEAD
  "name": "markdown-preview-plus",
  "version": "0.3.0",
=======
  "name": "markdown-preview",
  "version": "0.116.0",
>>>>>>> d1b77ad2
  "main": "./lib/main",
  "description": "Markdown + LaTeX preview in Atom",
  "repository": "https://github.com/Galadirith/markdown-preview-plus",
  "license": "MIT",
  "engines": {
    "atom": "*"
  },
  "dependencies": {
    "atom-space-pen-views": "^2.0.0",
    "cheerio": "0.15.0",
    "fs-plus": "^2.0.0",
    "grim": "^1.0.0",
    "highlights": "0.13.0",
    "pathwatcher": "^2.0",
    "roaster": "^1.1.2",
<<<<<<< HEAD
    "temp": "0.6.x",
    "underscore-plus": "1.x",
    "wrench": "1.5.x",
    "highlights": "0.13.0",
    "MathJax": "https://github.com/Galadirith/MathJax/tarball/mathjax-complete-node"
=======
    "temp": "^0.6.0",
    "underscore-plus": "^1.0.0",
    "wrench": "^1.5.0"
>>>>>>> d1b77ad2
  }
}<|MERGE_RESOLUTION|>--- conflicted
+++ resolved
@@ -1,11 +1,6 @@
 {
-<<<<<<< HEAD
   "name": "markdown-preview-plus",
   "version": "0.3.0",
-=======
-  "name": "markdown-preview",
-  "version": "0.116.0",
->>>>>>> d1b77ad2
   "main": "./lib/main",
   "description": "Markdown + LaTeX preview in Atom",
   "repository": "https://github.com/Galadirith/markdown-preview-plus",
@@ -21,16 +16,10 @@
     "highlights": "0.13.0",
     "pathwatcher": "^2.0",
     "roaster": "^1.1.2",
-<<<<<<< HEAD
-    "temp": "0.6.x",
-    "underscore-plus": "1.x",
-    "wrench": "1.5.x",
+    "temp": "^0.6.0",
+    "underscore-plus": "^1.0.0",
+    "wrench": "^1.5.0",
     "highlights": "0.13.0",
     "MathJax": "https://github.com/Galadirith/MathJax/tarball/mathjax-complete-node"
-=======
-    "temp": "^0.6.0",
-    "underscore-plus": "^1.0.0",
-    "wrench": "^1.5.0"
->>>>>>> d1b77ad2
   }
 }