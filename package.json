{
  "name": "markdown-preview-plus",
  "version": "2.0.2",
  "main": "./lib/main",
  "description": "Better markdown preview in atom (optional pandoc support)",
  "keywords": [
    "markdown",
    "maths",
    "latex",
    "commonmark",
    "pandoc"
  ],
  "repository": "https://github.com/Galadirith/markdown-preview-plus",
  "license": "MIT",
  "engines": {
    "atom": "*"
  },
  "dependencies": {
    "atom-space-pen-views": "^2.0.0",
    "cheerio": "0.15.0",
    "fs-plus": "^2.0.0",
    "grim": "^1.2.1",
    "highlights": "^1.0.0",
    "markdown-it": "^4.4.0",
<<<<<<< HEAD
    "markdown-it-math": "^2.0.1",
=======
    "markdown-it-lazy-headers": "^0.1.2",
    "markdown-it-math": "^3.0.1",
    "pathwatcher-without-runas": "~4.5.0",
>>>>>>> 2c37fae5
    "pdc": "~0.2.2",
    "season": "^5.3",
    "temp": "^0.8.1",
    "underscore-plus": "^1.0.0",
    "wrench": "^1.5.0"
  },
  "devDependencies": {
    "coffeelint": "^1.9.7",
    "jasmine-tagged": "^1.1.4"
  }
}<|MERGE_RESOLUTION|>--- conflicted
+++ resolved
@@ -22,13 +22,8 @@
     "grim": "^1.2.1",
     "highlights": "^1.0.0",
     "markdown-it": "^4.4.0",
-<<<<<<< HEAD
-    "markdown-it-math": "^2.0.1",
-=======
     "markdown-it-lazy-headers": "^0.1.2",
     "markdown-it-math": "^3.0.1",
-    "pathwatcher-without-runas": "~4.5.0",
->>>>>>> 2c37fae5
     "pdc": "~0.2.2",
     "season": "^5.3",
     "temp": "^0.8.1",
