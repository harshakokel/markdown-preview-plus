{
<<<<<<< HEAD
  "name": "markdown-preview-plus",
  "version": "1.2.0",
=======
  "name": "markdown-preview",
  "version": "0.137.0",
>>>>>>> bcd9e0e0
  "main": "./lib/main",
  "description": "Markdown + LaTeX preview in Atom",
  "repository": "https://github.com/Galadirith/markdown-preview-plus",
  "license": "MIT",
  "engines": {
    "atom": ">=0.169.0"
  },
  "dependencies": {
    "atom-space-pen-views": "^2.0.0",
    "cheerio": "0.15.0",
    "fs-plus": "^2.0.0",
    "grim": "^1.0.0",
    "highlights": "^1.0.0",
    "pathwatcher": "^3.0",
<<<<<<< HEAD
    "roaster": "https://github.com/Galadirith/roaster/tarball/marked-mathjax",
    "temp": "^0.6.0",
=======
    "roaster": "^1.1.2",
    "temp": "^0.8.1",
>>>>>>> bcd9e0e0
    "underscore-plus": "^1.0.0",
    "wrench": "^1.5.0"
  }
}<|MERGE_RESOLUTION|>--- conflicted
+++ resolved
@@ -1,11 +1,6 @@
 {
-<<<<<<< HEAD
   "name": "markdown-preview-plus",
   "version": "1.2.0",
-=======
-  "name": "markdown-preview",
-  "version": "0.137.0",
->>>>>>> bcd9e0e0
   "main": "./lib/main",
   "description": "Markdown + LaTeX preview in Atom",
   "repository": "https://github.com/Galadirith/markdown-preview-plus",
@@ -20,13 +15,8 @@
     "grim": "^1.0.0",
     "highlights": "^1.0.0",
     "pathwatcher": "^3.0",
-<<<<<<< HEAD
     "roaster": "https://github.com/Galadirith/roaster/tarball/marked-mathjax",
-    "temp": "^0.6.0",
-=======
-    "roaster": "^1.1.2",
     "temp": "^0.8.1",
->>>>>>> bcd9e0e0
     "underscore-plus": "^1.0.0",
     "wrench": "^1.5.0"
   }
